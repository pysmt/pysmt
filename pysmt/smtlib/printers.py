--- conflicted
+++ resolved
@@ -57,21 +57,13 @@
 
 class SmtPrinter(TreeWalker):
 
-<<<<<<< HEAD
-    def __init__(self, stream, env=None):
-=======
-    def __init__(self, stream, annotations=None):
->>>>>>> 920ece49
+    def __init__(self, stream, env=None, annotations=None):
         TreeWalker.__init__(self)
         self.env = env if env is not None else get_env()
         self.stream = stream
         self.write = self.stream.write
-<<<<<<< HEAD
         self.mgr = self.env.formula_manager
-=======
-        self.mgr = get_env().formula_manager
         self.annotations = annotations
->>>>>>> 920ece49
 
     def printer(self, f):
         self.walk(f)
@@ -335,25 +327,16 @@
 
 class SmtDagPrinter(DagWalker):
 
-<<<<<<< HEAD
-    def __init__(self, stream, template=".def_%d", env=None):
+    def __init__(self, stream, template=".def_%d", env=None, annotations=None):
         DagWalker.__init__(self, invalidate_memoization=True, env=env)
-=======
-    def __init__(self, stream, template=".def_%d", annotations=None):
-        DagWalker.__init__(self, invalidate_memoization=True)
->>>>>>> 920ece49
         self.stream = stream
         self.write = self.stream.write
         self.openings = 0
         self.name_seed = 0
         self.template = template
         self.names = None
-<<<<<<< HEAD
         self.mgr = self.env.formula_manager
-=======
-        self.mgr = get_env().formula_manager
         self.annotations = annotations
->>>>>>> 920ece49
 
     def _push_with_children_to_stack(self, formula, **kwargs):
         """Add children to the stack."""

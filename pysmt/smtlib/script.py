#
# This file is part of pySMT.
#
#   Copyright 2014 Andrea Micheli and Marco Gario
#
#   Licensed under the Apache License, Version 2.0 (the "License");
#   you may not use this file except in compliance with the License.
#   You may obtain a copy of the License at
#
#       http://www.apache.org/licenses/LICENSE-2.0
#
#   Unless required by applicable law or agreed to in writing, software
#   distributed under the License is distributed on an "AS IS" BASIS,
#   WITHOUT WARRANTIES OR CONDITIONS OF ANY KIND, either express or implied.
#   See the License for the specific language governing permissions and
#   limitations under the License.
#

import warnings
from collections import namedtuple
from io import StringIO

import pysmt.smtlib.commands as smtcmd
from pysmt.exceptions import (UnknownSmtLibCommandError, NoLogicAvailableError,
                              UndefinedLogicError, PysmtValueError)
from pysmt.smtlib.printers import SmtPrinter, SmtDagPrinter, quote
from pysmt.oracles import get_logic
from pysmt.logics import get_closer_smtlib_logic, Logic, SMTLIB2_LOGICS
from pysmt.environment import get_env


def check_sat_filter(log):
    """
    Returns the result of the check-sat command from a log.

    Raises errors in case a unique check-sat command cannot be located.
    """
    filtered = [(x,y) for x,y in log if x == smtcmd.CHECK_SAT]
    assert len(filtered) == 1
    return filtered[0][1]


class SmtLibCommand(namedtuple('SmtLibCommand', ['name', 'args'])):
    def serialize(self, outstream=None, printer=None, daggify=True, env=None):
        """Serializes the SmtLibCommand into outstream using the given printer.

        Exactly one of outstream or printer must be specified. When
        specifying the printer, the associated outstream will be used.
        If printer is not specified, daggify controls the printer to
        be created. If true a daggified formula is produced, otherwise
        a tree printing is done.

        """

        if (outstream is None) and (printer is not None):
            outstream = printer.stream
        elif (outstream is not None) and (printer is None):
            if daggify:
                printer = SmtDagPrinter(outstream, env)
            else:
                printer = SmtPrinter(outstream, env)
        else:
            assert (outstream is not None and printer is not None) or \
                   (outstream is None and printer is None), \
                   "Exactly one of outstream and printer must be set."

        if self.name == smtcmd.SET_OPTION:
            outstream.write("(%s %s %s)" % (self.name,self.args[0],self.args[1]))

        elif self.name == smtcmd.SET_INFO:
            outstream.write("(%s %s %s)" % (self.name,self.args[0],
                                            quote(self.args[1])))

        elif self.name == smtcmd.ASSERT:
            outstream.write("(%s " % self.name)
            printer.printer(self.args[0])
            outstream.write(")")

        elif self.name == smtcmd.GET_VALUE:
            outstream.write("(%s (" % self.name)
            for a in self.args:
                printer.printer(a)
                outstream.write(" ")
            outstream.write("))")

        elif self.name in [smtcmd.CHECK_SAT, smtcmd.EXIT,
                           smtcmd.RESET_ASSERTIONS, smtcmd.GET_UNSAT_CORE,
                           smtcmd.GET_ASSIGNMENT, smtcmd.GET_MODEL]:
            outstream.write("(%s)" % self.name)

        elif self.name == smtcmd.SET_LOGIC:
            outstream.write("(%s %s)" % (self.name, self.args[0]))

        elif self.name in [smtcmd.DECLARE_FUN, smtcmd.DECLARE_CONST]:
            symbol = self.args[0]
            type_str = symbol.symbol_type().as_smtlib()
            outstream.write("(%s %s %s)" % (self.name,
                                            quote(symbol.symbol_name()),
                                            type_str))

        elif self.name == smtcmd.DEFINE_FUN:
            name = self.args[0]
            params_list = self.args[1]
            params = " ".join(["(%s %s)" % (v, v.symbol_type()) for v in params_list])
            rtype = self.args[2]
            expr = self.args[3]
            outstream.write("(%s %s (%s) %s " % (self.name,
                                                name,
                                                params,
                                                rtype))
            printer.printer(expr)
            outstream.write(")")

        elif self.name in [smtcmd.PUSH, smtcmd.POP]:
            outstream.write("(%s %d)" % (self.name, self.args[0]))

        elif self.name == smtcmd.DEFINE_SORT:
            name = self.args[0]
            params_list = self.args[1]
            params = " ".join(params_list)
            rtype = self.args[2]
            outstream.write("(%s %s (%s) %s)" % (self.name,
                                                 name,
                                                 params,
                                                 rtype))
        elif self.name == smtcmd.DECLARE_SORT:
            type_decl = self.args[0]
            outstream.write("(%s %s %d)" % (self.name,
                                            type_decl.name,
                                            type_decl.arity))

        elif self.name in smtcmd.ALL_COMMANDS:
            raise NotImplementedError("'%s' is a valid SMT-LIB command "\
                                      "but it is currently not supported. "\
                                      "Please open a bug-report." % self.name)
        else:
            raise UnknownSmtLibCommandError(self.name)

    def serialize_to_string(self, daggify=True, env=None):
        buf = StringIO()
        self.serialize(buf, daggify=daggify, env=env)
        return buf.getvalue()


class SmtLibScript(object):

    def __init__(self):
        self.annotations = None
        self.commands = []

    def add(self, name, args):
        """Adds a new SmtLibCommand with the given name and arguments."""
        self.add_command(SmtLibCommand(name=name,
                                       args=args))

    def add_command(self, command):
        self.commands.append(command)

    def evaluate(self, solver):
        log = []
        for cmd in self.commands:
            r = evaluate_command(cmd, solver)
            log.append((cmd.name, r))
        return log

    def contains_command(self, command_name):
        return any(x.name == command_name for x in self.commands)

    def count_command_occurrences(self, command_name):
        return sum(1 for cmd in self.commands if cmd.name == command_name)

    def filter_by_command_name(self, command_name_set):
        return (cmd for cmd in self.commands if cmd.name in command_name_set)

    def get_strict_formula(self, mgr=None):
        if self.contains_command(smtcmd.PUSH) or \
           self.contains_command(smtcmd.POP):
            raise PysmtValueError("Was not expecting push-pop commands")
        if self.count_command_occurrences(smtcmd.CHECK_SAT) != 1:
            raise PysmtValueError("Was expecting exactly one check-sat command")
        _And = mgr.And if mgr else get_env().formula_manager.And

        assertions = [cmd.args[0]
                      for cmd in self.filter_by_command_name([smtcmd.ASSERT])]
        return _And(assertions)

    def get_declared_symbols(self):
        return {cmd.args[0] for cmd in self.filter_by_command_name([smtcmd.DECLARE_CONST,
                                                                    smtcmd.DECLARE_FUN])}
    def get_define_fun_parameter_symbols(self):
        res = set()
        for cmd in self.filter_by_command_name([smtcmd.DEFINE_FUN]):
            for s in cmd.args[1]:
                res.add(s)
        return res

    def get_last_formula(self, mgr=None):
        """Returns the last formula of the execution of the Script.

        This coincides with the conjunction of the assertions that are
        left on the assertion stack at the end of the SMTLibScript.
        """
        stack = []
        backtrack = []
        _And = mgr.And if mgr else get_env().formula_manager.And

        for cmd in self.commands:
            if cmd.name == smtcmd.ASSERT:
                stack.append(cmd.args[0])
            if cmd.name == smtcmd.RESET_ASSERTIONS:
                stack = []
                backtrack = []
            elif cmd.name == smtcmd.PUSH:
                for _ in range(cmd.args[0]):
                    backtrack.append(len(stack))
            elif cmd.name == smtcmd.POP:
                for _ in range(cmd.args[0]):
                    l = backtrack.pop()
                    stack = stack[:l]

        return _And(stack)

    def to_file(self, fname, daggify=True, env=None):
        with open(fname, "w") as outstream:
            self.serialize(outstream, daggify=daggify, env=env)

    def serialize(self, outstream, daggify=True, env=None):
        """Serializes the SmtLibScript expanding commands"""
        if daggify:
<<<<<<< HEAD
            printer = SmtDagPrinter(outstream, env=env)
        else:
            printer = SmtPrinter(outstream, env=env)
=======
            printer = SmtDagPrinter(outstream, annotations=self.annotations)
        else:
            printer = SmtPrinter(outstream, annotations=self.annotations)
>>>>>>> 920ece49

        for cmd in self.commands:
            cmd.serialize(printer=printer, env=env)
            outstream.write("\n")

    def __len__(self):
        return len(self.commands)

    def __iter__(self):
        return iter(self.commands)

    def __str__(self):
        return "\n".join((str(cmd) for cmd in self.commands))


def smtlibscript_from_formula(formula, logic=None, env=None):
    script = SmtLibScript()
    if env is None:
        env = get_env()

    if logic is None:
        # Get the simplest SmtLib logic that contains the formula
        f_logic = get_logic(formula, env=env)

        smt_logic = None
        try:
            smt_logic = get_closer_smtlib_logic(f_logic)
        except NoLogicAvailableError:
            warnings.warn("The logic %s is not reducible to any SMTLib2 " \
                          "standard logic. Proceeding with non-standard " \
                          "logic '%s'" % (f_logic, f_logic),
                          stacklevel=3)
            smt_logic = f_logic
    elif not (isinstance(logic, Logic) or isinstance(logic, str)):
        raise UndefinedLogicError(str(logic))
    else:
        if logic not in SMTLIB2_LOGICS:
            warnings.warn("The logic %s is not reducible to any SMTLib2 " \
                          "standard logic. Proceeding with non-standard " \
                          "logic '%s'" % (logic, logic),
                          stacklevel=3)
        smt_logic = logic

    script.add(name=smtcmd.SET_LOGIC,
               args=[smt_logic])

    # Declare all types
    types = env.typeso.get_types(formula, custom_only=True)
    for type_ in types:
        script.add(name=smtcmd.DECLARE_SORT, args=[type_.decl])

    deps = env.fvo.get_free_variables(formula)
    # Declare all variables
    for symbol in deps:
        assert symbol.is_symbol()
        script.add(name=smtcmd.DECLARE_FUN, args=[symbol])

    # Assert formula
    script.add_command(SmtLibCommand(name=smtcmd.ASSERT,
                                     args=[formula]))
    # check-sat
    script.add_command(SmtLibCommand(name=smtcmd.CHECK_SAT,
                                     args=[]))
    return script


def evaluate_command(cmd, solver):
    if cmd.name == smtcmd.SET_INFO:
        return solver.set_info(cmd.args[0], cmd.args[1])

    if cmd.name == smtcmd.SET_OPTION:
        opt = cmd.args[0]
        if opt[0] == ':':
            opt = opt[1:]
        return solver.set_option(opt, cmd.args[1])

    elif cmd.name == smtcmd.ASSERT:
        return solver.assert_(cmd.args[0])

    elif cmd.name == smtcmd.CHECK_SAT:
        return solver.check_sat()

    elif cmd.name == smtcmd.RESET_ASSERTIONS:
        return solver.reset_assertions()

    elif cmd.name == smtcmd.GET_VALUE:
        return solver.get_values(cmd.args)

    elif cmd.name == smtcmd.PUSH:
        return solver.push(cmd.args[0])

    elif cmd.name == smtcmd.POP:
        return solver.pop(cmd.args[0])

    elif cmd.name == smtcmd.EXIT:
        return solver.exit()

    elif cmd.name == smtcmd.SET_LOGIC:
        name = cmd.args[0]
        return solver.set_logic(name)

    elif cmd.name == smtcmd.DECLARE_FUN:
        return solver.declare_fun(cmd.args[0])

    elif cmd.name == smtcmd.DECLARE_CONST:
        return solver.declare_const(cmd.args[0])

    elif cmd.name == smtcmd.DEFINE_FUN:
        (var, formals, typename, body) = cmd.args
        return solver.define_fun(var, formals, typename, body)

    elif cmd.name == smtcmd.ECHO:
        print(cmd.args[0])
        return None

    elif cmd.name == smtcmd.CHECK_SAT_ASSUMING:
        return solver.check_sat(cmd.args)

    elif cmd.name == smtcmd.GET_UNSAT_CORE:
        return solver.get_unsat_core()

    elif cmd.name == smtcmd.GET_MODEL:
        return solver.get_model()

    elif cmd.name == smtcmd.DECLARE_SORT:
        name = cmd.args[0].name
        arity = cmd.args[0].arity
        return solver.declare_sort(name, arity)

    elif cmd.name in smtcmd.ALL_COMMANDS:
        raise NotImplementedError("'%s' is a valid SMT-LIB command "\
                                  "but it is currently not supported. "\
                                  "Please open a bug-report." % cmd.name)
    else:
        raise UnknownSmtLibCommandError(cmd.name)<|MERGE_RESOLUTION|>--- conflicted
+++ resolved
@@ -227,15 +227,11 @@
     def serialize(self, outstream, daggify=True, env=None):
         """Serializes the SmtLibScript expanding commands"""
         if daggify:
-<<<<<<< HEAD
-            printer = SmtDagPrinter(outstream, env=env)
+            printer = SmtDagPrinter(outstream, env=env,
+                                    annotations=self.annotations)
         else:
-            printer = SmtPrinter(outstream, env=env)
-=======
-            printer = SmtDagPrinter(outstream, annotations=self.annotations)
-        else:
-            printer = SmtPrinter(outstream, annotations=self.annotations)
->>>>>>> 920ece49
+            printer = SmtPrinter(outstream, env=env,
+                                 annotations=self.annotations)
 
         for cmd in self.commands:
             cmd.serialize(printer=printer, env=env)

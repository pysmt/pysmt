#
# This file is part of pySMT.
#
#   Copyright 2014 Andrea Micheli and Marco Gario
#
#   Licensed under the Apache License, Version 2.0 (the "License");
#   you may not use this file except in compliance with the License.
#   You may obtain a copy of the License at
#
#       http://www.apache.org/licenses/LICENSE-2.0
#
#   Unless required by applicable law or agreed to in writing, software
#   distributed under the License is distributed on an "AS IS" BASIS,
#   WITHOUT WARRANTIES OR CONDITIONS OF ANY KIND, either express or implied.
#   See the License for the specific language governing permissions and
#   limitations under the License.
#
"""This module provides basic services to perform type checking and
reasoning about the type of formulae.

 * SimpleTypeChecker provides the pysmt.typing type of a formula
 * The functions assert_*_args are useful for testing the type of
   arguments of a given function.
"""
from six.moves import xrange

import pysmt.walkers as walkers
import pysmt.operators as op
<<<<<<< HEAD
import pysmt.shortcuts

from pysmt.typing import BOOL, REAL, INT, BVType, ArrayType
=======
from pysmt.typing import BOOL, REAL, INT, BVType
>>>>>>> ccc3139a


class SimpleTypeChecker(walkers.DagWalker):

    def __init__(self, env=None):
        walkers.DagWalker.__init__(self, env=env)

        self.set_function(self.walk_bool_to_bool, op.AND, op.OR, op.NOT,
                          op.IMPLIES, op.IFF)
        self.set_function(self.walk_symbol, op.SYMBOL)
        self.set_function(self.walk_math_relation, op.EQUALS, op.LE, op.LT)
        self.set_function(self.walk_identity_real, op.REAL_CONSTANT)
        self.set_function(self.walk_identity_bool, op.BOOL_CONSTANT)
        self.set_function(self.walk_identity_int, op.INT_CONSTANT)
        self.set_function(self.walk_quantifier, op.FORALL, op.EXISTS)
        self.set_function(self.walk_realint_to_realint, op.PLUS, op.MINUS,
                          op.TIMES)
        self.set_function(self.walk_ite, op.ITE)
        self.set_function(self.walk_int_to_real, op.TOREAL)
        self.set_function(self.walk_function, op.FUNCTION)

        self.set_function(self.walk_identity_bv, op.BV_CONSTANT)
        self.set_function(self.walk_bv_to_bool, op.BV_ULT, op.BV_ULE, op.BV_SLT,
                          op.BV_SLE)
        self.set_function(self.walk_bv_to_bv, op.BV_ADD, op.BV_SUB, op.BV_NOT,
                          op.BV_AND, op.BV_OR, op.BV_XOR, op.BV_NEG, op.BV_MUL,
                          op.BV_UDIV, op.BV_UREM, op.BV_LSHL, op.BV_LSHR,
                          op.BV_SDIV, op.BV_SREM, op.BV_ASHR)
        self.set_function(self.walk_bv_rotate, op.BV_ROL, op.BV_ROR)
        self.set_function(self.walk_bv_extend, op.BV_ZEXT, op.BV_SEXT)
        self.set_function(self.walk_bv_comp, op.BV_COMP)
        self.set_function(self.walk_array_select, op.ARRAY_SELECT)
        self.set_function(self.walk_array_store, op.ARRAY_STORE)
        self.be_nice = False

    def _get_key(self, formula, **kwargs):
        return formula

    def get_type(self, formula):
        """ Returns the pysmt.types type of the formula """
        res = self.walk(formula)
        if not self.be_nice and  res is None:
            raise TypeError("The formula '%s' is not well-formed" % str(formula))
        return res

    def walk_type_to_type(self, formula, args, type_in, type_out):
        assert formula is not None
        for x in args:
            if x is None or x != type_in:
                return None
        return type_out

    def walk_bool_to_bool(self, formula, args, **kwargs):
        #pylint: disable=unused-argument
        return self.walk_type_to_type(formula, args, BOOL, BOOL)

    def walk_real_to_bool(self, formula, args, **kwargs):
        #pylint: disable=unused-argument
        return self.walk_type_to_type(formula, args, REAL, BOOL)

    def walk_int_to_real(self, formula, args, **kwargs):
        #pylint: disable=unused-argument
        return self.walk_type_to_type(formula, args, INT, REAL)

    def walk_real_to_real(self, formula, args, **kwargs):
        #pylint: disable=unused-argument
        return self.walk_type_to_type(formula, args, REAL, REAL)

    def walk_realint_to_realint(self, formula, args, **kwargs):
        #pylint: disable=unused-argument
        rval = self.walk_type_to_type(formula, args, REAL, REAL)
        if rval is None:
            rval = self.walk_type_to_type(formula, args, INT, INT)
        return rval

    def walk_bv_to_bv(self, formula, args, **kwargs):
        #pylint: disable=unused-argument

        # We check that all children are BV and the same size
        target_bv_type = BVType(formula.bv_width())
        for a in args:
            if not a == target_bv_type:
                return None
        return target_bv_type

    def walk_bv_comp(self, formula, args, **kwargs):
        # We check that all children are BV and the same size
        a,b = args
        if a != b or (not a.is_bv_type()):
            return None
        return BVType(1)

    def walk_bv_to_bool(self, formula, args, **kwargs):
        #pylint: disable=unused-argument
        width = args[0].width
        for a in args[1:]:
            if (not a.is_bv_type()) or width != a.width:
                return None
        return BOOL

    def walk_bv_concat(self, formula, args, **kwargs):
        # Width of BV operators are computed at construction time.
        # The type-checker only verifies that they are indeed
        # correct.
        try:
            l_width = args[0].width
            r_width = args[1].width
            target_width = formula.bv_width()
        except AttributeError:
            return None
        if not l_width + r_width == target_width:
            return None
        return BVType(target_width)

    def walk_bv_extract(self, formula, args, **kwargs):
        arg = args[0]
        if not arg.is_bv_type():
            return None
        base_width = arg.width
        target_width = formula.bv_width()
        start = formula.bv_extract_start()
        end = formula.bv_extract_end()
        if start >= base_width or end >= base_width:
            return None
        if base_width < target_width:
            return None
        if target_width != (end-start+1):
            return None
        return BVType(target_width)

    def walk_bv_rotate(self, formula, args, **kwargs):
        #pylint: disable=unused-argument
        target_width = formula.bv_width()
        if target_width < formula.bv_rotation_step() or target_width < 0:
            return None
        if target_width != args[0].width:
            return None
        return BVType(target_width)

    def walk_bv_extend(self, formula, args, **kwargs):
        #pylint: disable=unused-argument
        target_width = formula.bv_width()
        if target_width < args[0].width or target_width < 0:
            return None
        return BVType(target_width)

    def walk_math_relation(self, formula, args, **kwargs):
        #pylint: disable=unused-argument
        if args[0].is_real_type():
            return self.walk_type_to_type(formula, args, REAL, BOOL)
        if args[0].is_int_type():
            return self.walk_type_to_type(formula, args, INT, BOOL)
        if args[0].is_bv_type():
            return self.walk_bv_to_bool(formula, args)
        if args[0].is_array_type():
            return self.walk_type_to_type(formula, args, args[0], BOOL)
        return None

    def walk_ite(self, formula, args, **kwargs):
        assert formula is not None
        if None in args: return None
        if (args[0] == BOOL and args[1]==args[2]):
            return args[1]
        return None

    def walk_identity_bool(self, formula, args, **kwargs):
        #pylint: disable=unused-argument
        assert formula is not None
        assert len(args) == 0
        return BOOL

    def walk_identity_real(self, formula, args, **kwargs):
        #pylint: disable=unused-argument
        assert formula is not None
        assert len(args) == 0
        return REAL

    def walk_identity_int(self, formula, args, **kwargs):
        #pylint: disable=unused-argument
        assert formula is not None
        assert len(args) == 0
        return INT

    def walk_identity_bv(self, formula, args, **kwargs):
        #pylint: disable=unused-argument
        assert formula is not None
        assert len(args) == 0
        return BVType(formula.bv_width())

    def walk_symbol(self, formula, args, **kwargs):
        assert formula is not None
        assert len(args) == 0
        return formula.symbol_type()

    def walk_quantifier(self, formula, args, **kwargs):
        #pylint: disable=unused-argument
        assert formula is not None
        assert len(args) == 1
        if args[0] == BOOL:
            return BOOL
        return None

    def walk_function(self, formula, args, **kwargs):
        name = formula.function_name()
        assert name.is_symbol()
        tp = name.symbol_type()
        assert tp.is_function_type()

        if len(args) != len(tp.param_types):
            return None

        for i in xrange(len(args)):
            if args[i] != tp.param_types[i]:
                return None

        return tp.return_type

    def walk_array_select(self, formula, args, **kwargs):
        assert formula is not None
        if None in args: return None
        if (args[0].is_array_type() and args[0].index_type==args[1]):
            return args[0].elem_type
        return None

    def walk_array_store(self, formula, args, **kwargs):
        assert formula is not None
        if None in args: return None
        if (args[0].is_array_type() and args[0].index_type==args[1] and
            args[0].elem_type==args[2]):
            return args[0]
        return None

    def walk_array_value(self, formula, args, **kwargs):
        assert formula is not None
        if None in args: return None

        default_type = args[0]
        idx_type = formula.array_value_index_type()
        for i, c in enumerate(args[1:]):
            if i % 2 == 0 and c != idx_type:
                return None # Wrong index type
            elif i % 2 == 1 and c != default_type:
                return None
        return ArrayType(idx_type, default_type)

# EOC SimpleTypeChecker


def assert_no_boolean_in_args(args):
    """ Enforces that the elements in args are not of BOOL type."""
    for arg in args:
        if (arg.get_type() == BOOL):
            raise TypeError("Boolean Expressions are not allowed in arguments")


def assert_boolean_args(args):
    """ Enforces that the elements in args are of BOOL type. """
    for arg in args:
        t = arg.get_type()
        if (t != BOOL):
            raise TypeError("%s is not allowed in arguments" % t)


def assert_same_type_args(args):
    """ Enforces that all elements in args have the same type. """
    ref_t = args[0].get_type()
    for arg in args[1:]:
        t = arg.get_type()
        if (t != ref_t):
            raise TypeError("Arguments should be of the same type!\n" +
                             str([str((a, a.get_type())) for a in args]))


def assert_args_type_in(args, allowed_types):
    """ Enforces that the type of the arguments is an allowed type """
    for arg in args:
        t = arg.get_type()
        if (t not in allowed_types):
            raise TypeError(
                "Argument is of type %s, but one of %s was expected!\n" %
                (t, str(allowed_types)))<|MERGE_RESOLUTION|>--- conflicted
+++ resolved
@@ -26,13 +26,7 @@
 
 import pysmt.walkers as walkers
 import pysmt.operators as op
-<<<<<<< HEAD
-import pysmt.shortcuts
-
 from pysmt.typing import BOOL, REAL, INT, BVType, ArrayType
-=======
-from pysmt.typing import BOOL, REAL, INT, BVType
->>>>>>> ccc3139a
 
 
 class SimpleTypeChecker(walkers.DagWalker):

--- conflicted
+++ resolved
@@ -117,7 +117,6 @@
             else:
                 self._print("unsat", stream_out)
         elif name == GET_VALUE:
-<<<<<<< HEAD
             self._print("(", stream_out)
             for k, r in result.items():
                 self._print("  (%s %s)" % (k,r), stream_out)
@@ -127,13 +126,6 @@
             for r in result:
                 self._print("  (%s %s)" % (r[0], r[1]), stream_out)
             self._print(")", stream_out)
-=======
-            print("(")
-            for k, r in result.items():
-                print("  (%s %s)" % (k,r))
-            print(")")
->>>>>>> 3e45cac9
-
 
 
     def smtlib_solver(self, stream_in, stream_out):

# Copyright 2014 Andrea Micheli and Marco Gario
#
# Licensed under the Apache License, Version 2.0 (the "License");
# you may not use this file except in compliance with the License.
# You may obtain a copy of the License at
#
#     http://www.apache.org/licenses/LICENSE-2.0
#
# Unless required by applicable law or agreed to in writing, software
# distributed under the License is distributed on an "AS IS" BASIS,
# WITHOUT WARRANTIES OR CONDITIONS OF ANY KIND, either express or implied.
# See the License for the specific language governing permissions and
# limitations under the License.

from six.moves import input

import os
import argparse
import sys
import platform

from collections import namedtuple

from pysmt.cmd.installers import MSatInstaller, Z3Installer, PicoSATInstaller
from pysmt.cmd.installers import CVC4Installer, YicesInstaller, BtorInstaller
from pysmt.cmd.installers import CuddInstaller, OptiMSatInstaller
from pysmt.cmd.installers.base import solver_install_site

from pysmt.environment import get_env
from pysmt.exceptions import PysmtException
from pysmt import git_version

# Build a list of installers, one for each solver
<<<<<<< HEAD
Installer = namedtuple("Installer", ["InstallerClass", "version", "extra_params"])
INSTALLERS = [Installer(MSatInstaller,    "5.5.1", {}),
              Installer(CVC4Installer,    "1.5", {"git_version" : "05663e0d338c2bab30b5f19820de01788ec2b276"}),
              Installer(Z3Installer,      "4.8.4", {"osx": "10.14.1", "commit": "d6df51951f4c"}),
              Installer(YicesInstaller,   "2.6.0", {"yicespy_version": "f0768ffeec15ea310f830d10878971c9998454ac"}),
              Installer(BtorInstaller,    "2.4.1", {"lingeling_version": "bbc"}),
              Installer(PicoSATInstaller, "965", {"pypicosat_minor_version" : "1708010052"}),
              Installer(CuddInstaller,    "2.0.3", {"git_version" : "75fe055c2a736a3ac3e971c1ade108b815edc96c"}),
              Installer(OptiMSatInstaller, "1.5.0", {})]
=======
Installer = namedtuple("Installer",
                       ["InstallerClass", "version", "extra_params"])
INSTALLERS = [
    Installer(MSatInstaller,    "5.5.1", {}),
    Installer(CVC4Installer,    "1.7-prerelease",
              {"git_version" : "391ab9df6c3fd9a3771864900c1718534c1e4666"}),
    Installer(Z3Installer,      "4.8.4",
              {"osx": "10.14.1", "commit": "d6df51951f4c"}),
    Installer(YicesInstaller,   "2.6.0",
              {"yicespy_version": "f0768ffeec15ea310f830d10878971c9998454ac"}),
    Installer(BtorInstaller,    "2.4.1",
              {"lingeling_version": "bbc"}),
    Installer(PicoSATInstaller, "965",
              {"pypicosat_minor_version" : "1708010052"}),
    Installer(CuddInstaller,    "2.0.3",
              {"git_version" : "ecb03d6d231273343178f566cc4d7258dcce52b4"}),
]
>>>>>>> d3fcb7de


def get_requested_solvers():
    """Parses the PYSMT_SOLVER env variable to extract requirements to fulfill"""

    requested_solvers_str = os.environ.get("PYSMT_SOLVER")
    requested_solvers = []
    if requested_solvers_str is not None:
        keys = requested_solvers_str.split(",")
        requested_solvers = [x.lower().strip() for x in keys]
        if "all" in requested_solvers:
            # Skip OptiMathSAT in the 'all' case because currently
            # msat and optimsat cannot co-exist
            requested_solvers = [x.InstallerClass.SOLVER for x in INSTALLERS
                                 if x.InstallerClass.SOLVER != 'optimsat']
    return requested_solvers


def check_installed(required_solvers, install_dir, bindings_dir, mirror_link):
    """Checks which solvers are visible to pySMT."""

    # Check which solvers are accessible from the Factory
    pypath_solvers = list(get_env().factory.all_solvers())
    if 'optimsat' in get_env().factory.all_optimizers():
        pypath_solvers.append('optimsat')

    global_solvers_status = []
    print("Installed Solvers:")
    for i in INSTALLERS:
        installer_ = i.InstallerClass(install_dir=install_dir,
                                      bindings_dir=bindings_dir,
                                      solver_version=i.version,
                                      mirror_link=mirror_link,
                                      **i.extra_params)
        solver = installer_.SOLVER
        version = installer_.get_installed_version()
        is_installed = (version is not None)
        global_solvers_status.append((solver, is_installed, version))
        del installer_

    for solver in required_solvers:
        if solver not in pypath_solvers:
            raise PysmtException("Was expecting to find %s installed" % solver)

    #
    # Output information
    #
    for (solver, is_installed, version) in global_solvers_status:
        msg = "  %s%s " % (solver.ljust(10), is_installed)
        msg += ("(%s)" % version).ljust(20)
        if solver not in pypath_solvers:
            msg += "Not in Python's path!"
        print(msg)
    print("")


    print("Solvers: %s" % ", ".join(name for name in pypath_solvers))
    qes = get_env().factory.all_quantifier_eliminators()
    print("Quantifier Eliminators: %s" % ", ".join(name for name in qes))

    ucs = get_env().factory.all_unsat_core_solvers()
    print("UNSAT-Cores: %s" % ", ".join(name for name in ucs))

    interps = get_env().factory.all_interpolators()
    print("Interpolators: %s" % ", ".join(name for name in interps))



def parse_options():
    parser = argparse.ArgumentParser(description='Install SMT Solvers.\n\n'
                                     'This script installs the solvers specified'
                                     ' on the command line or in the environment'
                                     ' variable PYSMT_SOLVER if not already '
                                     'instaled on the system.')
    parser.add_argument('--version', action='version',
                        version='%(prog)s {version}'.format(version=git_version()))

    for i in INSTALLERS:
        name = i.InstallerClass.SOLVER
        parser.add_argument('--%s' % name, dest=name, action='store_true',
                            default=False, help='Install %s' % name)

    parser.add_argument('--all', dest='all_solvers', action='store_true',
                        default=False,
                        help='Install all the solvers')

    parser.add_argument('--force', dest='force_redo', action='store_true',
                        default=False,
                        help='Forcedly rebuild the solvers even if already found')

    parser.add_argument('--check', dest='check', action='store_true',
                        default=False,
                        help='Checks the installation of the solvers')

    parser.add_argument('--env', dest='env', action='store_true',
                        default=False,
                        help='Prints a bash export command to extend the PYTHONPATH')

    parser.add_argument('--powershell', dest='powershell', action='store_true',
                        default=False,
                        help='In combination with --env under windows, prints the commands in powershell format')

    parser.add_argument('--confirm-agreement', dest='skip_intro',
                        action='store_true', default=False,
                        help='Confirm that you agree with the licenses of the'
                             ' solvers and skip the interactive question')

    install_path_default = os.path.join("~", ".smt_solvers")
    parser.add_argument('--install-path', dest='install_path',
                        type=str, default=install_path_default,
                        help='The folder to use for the installation'
                             ' (defaults to: {!r})'.format(install_path_default))

    py_bindings = solver_install_site(plat_specific=True)
    parser.add_argument('--bindings-path', dest='bindings_path',
                        type=str, default=py_bindings,
                        help='The folder to use for the bindings (defaults to the'
                             ' relevant site-packages directory: {!r})'.format(py_bindings))

    options = parser.parse_args()
    return options


################################################################################
# Main functions

def print_welcome():
    msg = """\
This script allows you to install the solvers supported by pySMT.

By executing this script, you confirm that you have read and agreed
with the licenses of each solver.

Notice: the installation process might require building tools
        (e.g., make and gcc).
"""
    print(msg)
    res = input("Continue? [Y]es/[N]o: ").lower()

    if res != "y":
        exit(-1)


def main():
    options = parse_options()

    # Address of a mirror website containing packages to avoid continuous
    # downloads from original websites in CI
    mirror_url = os.environ.get('PYSMT_INSTALL_MIRROR')
    if mirror_url is not None:
        mirror_url += "/{archive_name}"

    # This should work on any platform
    install_dir = os.path.expanduser(options.install_path)
    if not os.path.exists(install_dir):
        os.makedirs(install_dir)

    # This should work on any platform
    bindings_dir = os.path.expanduser(options.bindings_path)
    if not os.path.exists(bindings_dir):
        os.makedirs(bindings_dir)

    solvers_to_install = []
    all_solvers = options.all_solvers
    for i in INSTALLERS:
        name = i.InstallerClass.SOLVER
        if all_solvers and name == 'optimsat':
            continue # Skip OptiMathSAT in the --all case because currently
                     # msat and optimsat cannot co-exist
        if all_solvers or getattr(options, name):
            solvers_to_install.append(i)

    # Env variable controlling the solvers to be installed or checked
    requested_solvers = get_requested_solvers()
    if len(solvers_to_install) != 0 and len(requested_solvers) != 0:
        print("Warning: Solvers specified on the command line, "
              "ignoring env variable 'PYSMT_SOLVER'")
    if len(solvers_to_install) == 0:
        # No solver requested from cmd-line, checking ENV
        for i in INSTALLERS:
            name = i.InstallerClass.SOLVER
            if name in requested_solvers:
                solvers_to_install.append(i)

    if options.check:
        check_installed([x.InstallerClass.SOLVER for x in solvers_to_install],
                        install_dir=install_dir,
                        bindings_dir=bindings_dir,
                        mirror_link=mirror_url)
        exit(0)

    elif options.env:
        bindings_dir= os.path.expanduser(options.bindings_path)
        if platform.system().lower() == "windows":
            if options.powershell:
                print('$env:PythonPath += ";%s"' % bindings_dir)
            else:
                print("set PYTHONPATH=" + bindings_dir + ";%PYTHONPATH%")
        else:
            print("export PYTHONPATH=\"" + bindings_dir + ":${PYTHONPATH}\"")


    else:
        if len(solvers_to_install) == 0:
            print("Nothing to do.\nTry with '%s --help'" % sys.argv[0])
            exit(0)

        # Do the actual install
        if not options.skip_intro:
            print_welcome()

        for i in solvers_to_install:
            installer = i.InstallerClass(install_dir=install_dir,
                                         bindings_dir=bindings_dir,
                                         solver_version=i.version,
                                         mirror_link=mirror_url,
                                         **i.extra_params)
            installer.install(force_redo=options.force_redo)


if __name__ == "__main__":
    main()<|MERGE_RESOLUTION|>--- conflicted
+++ resolved
@@ -31,17 +31,6 @@
 from pysmt import git_version
 
 # Build a list of installers, one for each solver
-<<<<<<< HEAD
-Installer = namedtuple("Installer", ["InstallerClass", "version", "extra_params"])
-INSTALLERS = [Installer(MSatInstaller,    "5.5.1", {}),
-              Installer(CVC4Installer,    "1.5", {"git_version" : "05663e0d338c2bab30b5f19820de01788ec2b276"}),
-              Installer(Z3Installer,      "4.8.4", {"osx": "10.14.1", "commit": "d6df51951f4c"}),
-              Installer(YicesInstaller,   "2.6.0", {"yicespy_version": "f0768ffeec15ea310f830d10878971c9998454ac"}),
-              Installer(BtorInstaller,    "2.4.1", {"lingeling_version": "bbc"}),
-              Installer(PicoSATInstaller, "965", {"pypicosat_minor_version" : "1708010052"}),
-              Installer(CuddInstaller,    "2.0.3", {"git_version" : "75fe055c2a736a3ac3e971c1ade108b815edc96c"}),
-              Installer(OptiMSatInstaller, "1.5.0", {})]
-=======
 Installer = namedtuple("Installer",
                        ["InstallerClass", "version", "extra_params"])
 INSTALLERS = [
@@ -58,8 +47,9 @@
               {"pypicosat_minor_version" : "1708010052"}),
     Installer(CuddInstaller,    "2.0.3",
               {"git_version" : "ecb03d6d231273343178f566cc4d7258dcce52b4"}),
+    Installer(OptiMSatInstaller, "1.5.0", {})
 ]
->>>>>>> d3fcb7de
+
 
 
 def get_requested_solvers():

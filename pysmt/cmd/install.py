--- conflicted
+++ resolved
@@ -46,11 +46,7 @@
               {"pypicosat_minor_version" : "1708010052"}),
     Installer(CuddInstaller,    "2.0.3",
               {"git_version" : "ecb03d6d231273343178f566cc4d7258dcce52b4"}),
-<<<<<<< HEAD
-    Installer(OptiMSatInstaller, "1.6.3", {})
-=======
     Installer(OptiMSatInstaller, "1.6.4", {})
->>>>>>> ac813e14
 ]
 
 

#
# This file is part of pySMT.
#
#   Copyright 2014 Andrea Micheli and Marco Gario
#
#   Licensed under the Apache License, Version 2.0 (the "License");
#   you may not use this file except in compliance with the License.
#   You may obtain a copy of the License at
#
#       http://www.apache.org/licenses/LICENSE-2.0
#
#   Unless required by applicable law or agreed to in writing, software
#   distributed under the License is distributed on an "AS IS" BASIS,
#   WITHOUT WARRANTIES OR CONDITIONS OF ANY KIND, either express or implied.
#   See the License for the specific language governing permissions and
#   limitations under the License.
#
"""Factories are used to build new Solvers or Quantifier Eliminators
without the need of specifying them. For example, the user can simply
require a Solver that is able to deal with quantified theories, and
the factory will return one such solver among the available ones.
This makes it possible to write algorithms that do not depend on a
particular solver.
"""

from functools import partial

from pysmt.exceptions import (NoSolverAvailableError, SolverRedefinitionError,
                              NoLogicAvailableError,
                              SolverAPINotFound)
from pysmt.logics import QF_UFLIRA, LRA, QF_UFLRA, QF_LIA
from pysmt.logics import AUTO as AUTO_LOGIC
from pysmt.logics import most_generic_logic, get_closer_logic
from pysmt.logics import convert_logic_from_string
from pysmt.oracles import get_logic
from pysmt.solvers.qelim import (ShannonQuantifierEliminator,
                                 SelfSubstitutionQuantifierEliminator)
from pysmt.solvers.portfolio import Portfolio

<<<<<<< HEAD
SOLVER_TYPES = ['Solver', 'Solver supporting Unsat Cores',
                'Quantifier Eliminator', 'Interpolator', 'Optimizer']
DEFAULT_PREFERENCES = {'Solver': ['msat', 'optimsat', 'z3', 'cvc4', 'yices', 'btor',
                                  'picosat', 'bdd'],
                       'Solver supporting Unsat Cores': ['optimsat', 'msat', 'z3', 'cvc4',
                                                         'yices', 'btor', 'picosat', 'bdd'],
                       'Quantifier Eliminator': ['z3', 'msat_fm', 'msat_lw',
                                                 'optimsat_fm', 'optimsat_lw',
                                                 'bdd', 'shannon', 'selfsub'],
                       'Optimizer': ['optimsat', 'z3',
                                     'msat_incr', 'optimsat_incr', 'yices_incr', 'z3_incr',
                                     'msat_sua', 'optimsat_sua', 'yices_sua', 'z3_sua'
                                    ],
                       'Interpolator': ['msat', 'optimsat', 'z3']}
=======
DEFAULT_SOLVER_PREFERENCE_LIST = ['msat', 'z3', 'cvc5', 'yices', 'btor',
                                  'picosat', 'bdd', 'cvc4']
DEFAULT_QELIM_PREFERENCE_LIST = ['z3', 'msat_fm', 'msat_lw', 'bdd',
                                 'shannon', 'selfsub']
DEFAULT_INTERPOLATION_PREFERENCE_LIST = ['msat']
>>>>>>> d11b296f
DEFAULT_LOGIC = QF_UFLIRA
DEFAULT_QE_LOGIC = LRA
DEFAULT_INTERPOLATION_LOGIC = QF_UFLRA
DEFAULT_OPTIMIZER_LOGIC = QF_LIA


class Factory(object):
    """Factory used to build Solver, QuantifierEliminators, Interpolators etc.

    This class contains the logic to magically select the correct
    solver. Moreover, this is the class providing the shortcuts
    is_sat, is_unsat etc.

    """
    def __init__(self, environment, preferences=None):
        self.environment = environment
        self._all_solvers = None
        self._all_unsat_core_solvers = None
        self._all_qelims = None
        self._all_interpolators = None
        self._all_optimizers = None
        self._generic_solvers = {}
        self.preferences = dict(DEFAULT_PREFERENCES)
        if preferences is not None:
            self.preferences.update(preferences)
        #
        self._default_logic = DEFAULT_LOGIC
        self._default_qe_logic = DEFAULT_QE_LOGIC
        self._default_interpolation_logic = DEFAULT_INTERPOLATION_LOGIC
        self._default_optimizer_logic = DEFAULT_OPTIMIZER_LOGIC

        self._get_available_solvers()
        self._get_available_qe()
        self._get_available_interpolators()
        self._get_available_optimizers()


    def get_solver(self, name=None, logic=None, **options):
        SolverClass, closer_logic = \
           self._get_solver_class(solver_list=self._all_solvers,
                                  solver_type="Solver",
                                  default_logic=self.default_logic,
                                  name=name,
                                  logic=logic)

        return SolverClass(environment=self.environment,
                           logic=closer_logic,
                           **options)


    def get_unsat_core_solver(self, name=None, logic=None,
                              unsat_cores_mode="all", **options):
        SolverClass, closer_logic = \
           self._get_solver_class(solver_list=self._all_unsat_core_solvers,
                                  solver_type="Solver supporting Unsat Cores",
                                  default_logic=self.default_logic,
                                  name=name,
                                  logic=logic)
        return SolverClass(environment=self.environment,
                           logic=closer_logic,
                           generate_models=True,
                           unsat_cores_mode=unsat_cores_mode,
                           **options)

    def get_quantifier_eliminator(self, name=None, logic=None):
        SolverClass, closer_logic = \
           self._get_solver_class(solver_list=self._all_qelims,
                                  solver_type="Quantifier Eliminator",
                                  default_logic=self.default_qe_logic,
                                  name=name,
                                  logic=logic)

        return SolverClass(environment=self.environment,
                           logic=closer_logic)

    def get_interpolator(self, name=None, logic=None):
        SolverClass, closer_logic = \
           self._get_solver_class(solver_list=self._all_interpolators,
                                  solver_type="Interpolator",
                                  default_logic=self._default_interpolation_logic,
                                  name=name,
                                  logic=logic)

        return SolverClass(environment=self.environment,
                           logic=closer_logic)

    def get_optimizer(self, name=None, logic=None):
        SolverClass, closer_logic = \
           self._get_solver_class(solver_list=self._all_optimizers,
                                  solver_type="Optimizer",
                                  default_logic=self._default_optimizer_logic,
                                  name=name,
                                  logic=logic)
        return SolverClass(environment=self.environment,
                           logic=closer_logic)


    def _get_solver_class(self, solver_list, solver_type, default_logic,
                          name=None, logic=None):
        if len(solver_list) == 0:
            raise NoSolverAvailableError("No %s is available" % solver_type)

        logic = convert_logic_from_string(logic)
        if name is not None:
            if name not in solver_list:
                raise NoSolverAvailableError("%s '%s' is not available" % \
                                             (solver_type, name))

            if logic is not None and \
               name not in self._filter_solvers(solver_list, logic=logic):
                raise NoSolverAvailableError("%s '%s' does not support logic %s"%
                                             (solver_type, name, logic))

            SolverClass = solver_list[name]
            if logic is None:
                try:
                    logic = most_generic_logic(SolverClass.LOGICS)
                except NoLogicAvailableError:
                    if default_logic in SolverClass.LOGICS:
                        logic = default_logic
                    else:
                        raise NoLogicAvailableError("Cannot automatically select a logic")

            closer_logic = get_closer_logic(SolverClass.LOGICS, logic)

            return SolverClass, closer_logic

        if logic is None:
            logic = default_logic

        solvers = self._filter_solvers(solver_list, logic=logic)

        if solvers is not None and len(solvers) > 0:
            # Pick the first solver based on preference list
            preference_list = self.preferences[solver_type]
            SolverClass = self._pick_favorite(preference_list, solver_list, solvers)
            closer_logic = get_closer_logic(SolverClass.LOGICS, logic)
            return SolverClass, closer_logic

        else:
            raise NoSolverAvailableError("No %s is available for logic %s" %
                                         (solver_type, logic))


    def _pick_favorite(self, preference_list, solver_list, solvers):
        for candidate in preference_list:
            if candidate in solvers:
                return solver_list[candidate]
        raise NoSolverAvailableError(
            "Cannot find a matching solver in the preference list: %s " % solvers)


    def add_generic_solver(self, name, args, logics, unsat_core_support=False):
        from pysmt.smtlib.solver import SmtLibSolver
        if name in self._all_solvers:
            raise SolverRedefinitionError("Solver %s already defined" % name)
        self._generic_solvers[name] = (args, logics)
        solver = partial(SmtLibSolver, args, LOGICS=logics)
        solver.LOGICS = logics
        solver.UNSAT_CORE_SUPPORT = unsat_core_support
        self._all_solvers[name] = solver
        # Extend preference list accordingly
        self.preferences['Solver'].append(name)
        if unsat_core_support:
            self.preferences['Solver supporting Unsat Cores'].append(name)

    def is_generic_solver(self, name):
        return name in self._generic_solvers

    def get_generic_solver_info(self, name):
        return self._generic_solvers[name]

    def _get_available_solvers(self):
        installed_solvers = {}
        self._all_solvers = {}
        self._all_unsat_core_solvers = {}

        try:
            from pysmt.solvers.z3 import Z3Solver
            installed_solvers['z3'] = Z3Solver
        except SolverAPINotFound:
            pass

        try:
            from pysmt.solvers.dynmsat import MSATLibLoader
            MSATLibLoader("mathsat")
            from pysmt.solvers.msat import MathSAT5Solver
            installed_solvers['msat'] = MathSAT5Solver
        except SolverAPINotFound:
            pass

        try:
<<<<<<< HEAD
            from pysmt.solvers.dynmsat import MSATLibLoader
            MSATLibLoader("optimathsat")
            from pysmt.optimization.optimsat import OptiMSATSolver
            installed_solvers['optimsat'] = OptiMSATSolver
=======
            from pysmt.solvers.cvcfive import CVC5Solver
            installed_solvers['cvc5'] = CVC5Solver
>>>>>>> d11b296f
        except SolverAPINotFound:
            pass

        try:
<<<<<<< HEAD
            from pysmt.solvers.cvc4 import CVC4Solver
=======
            from pysmt.solvers.cvcfour import CVC4Solver
>>>>>>> d11b296f
            installed_solvers['cvc4'] = CVC4Solver
        except SolverAPINotFound:
            pass

        try:
            from pysmt.solvers.yices import YicesSolver
            installed_solvers['yices'] = YicesSolver
        except SolverAPINotFound:
            pass

        try:
            from pysmt.solvers.bdd import BddSolver
            installed_solvers['bdd'] = BddSolver
        except SolverAPINotFound:
            pass

        try:
            from pysmt.solvers.pico import PicosatSolver
            installed_solvers['picosat'] = PicosatSolver
        except SolverAPINotFound:
            pass

        try:
            from pysmt.solvers.btor import BoolectorSolver
            installed_solvers['btor'] = BoolectorSolver
        except SolverAPINotFound:
            pass

        # If ENV_SOLVER_LIST is set, only a subset of the installed
        # solvers will be available.
        if ENV_SOLVER_LIST is not None:
            for s in ENV_SOLVER_LIST:
                try:
                    v = installed_solvers[s]
                    self._all_solvers[s] = v
                except KeyError:
                    pass
        else:
            self._all_solvers = installed_solvers

        for k,s in self._all_solvers.items():
            try:
                if s.UNSAT_CORE_SUPPORT:
                    self._all_unsat_core_solvers[k] = s
            except AttributeError:
                pass


    def _get_available_qe(self):
        self._all_qelims = {}

        try:
            from pysmt.solvers.z3 import Z3QuantifierEliminator
            self._all_qelims['z3'] = Z3QuantifierEliminator
        except SolverAPINotFound:
            pass

        try:
            from pysmt.solvers.dynmsat import MSATLibLoader
            MSATLibLoader("mathsat")
            from pysmt.solvers.msat import (MSatFMQuantifierEliminator,
                                            MSatLWQuantifierEliminator)
            try:
                MSatFMQuantifierEliminator()
                MSatLWQuantifierEliminator()
            except:
                raise SolverAPINotFound
            self._all_qelims['msat_fm'] = MSatFMQuantifierEliminator
            self._all_qelims['msat_lw'] = MSatLWQuantifierEliminator
        except SolverAPINotFound:
            pass

        try:
            from pysmt.solvers.dynmsat import MSATLibLoader
            MSATLibLoader("optimathsat")
            from pysmt.optimization.optimsat import (OptiMSATFMQuantifierEliminator,
                                                     OptiMSATLWQuantifierEliminator)
            self._all_qelims['optimsat_fm'] = OptiMSATFMQuantifierEliminator
            self._all_qelims['optimsat_lw'] = OptiMSATLWQuantifierEliminator
        except SolverAPINotFound:
            pass

        try:
            from pysmt.solvers.bdd import BddQuantifierEliminator
            self._all_qelims['bdd'] = BddQuantifierEliminator
        except SolverAPINotFound:
            pass

        # Pure-python always present
        self._all_qelims['shannon'] = ShannonQuantifierEliminator
        self._all_qelims['selfsub'] = SelfSubstitutionQuantifierEliminator

    def _get_available_interpolators(self):
        self._all_interpolators = {}

        try:
            from pysmt.solvers.dynmsat import MSATLibLoader
            MSATLibLoader("mathsat")
            from pysmt.solvers.msat import MSatInterpolator
            self._all_interpolators['msat'] = MSatInterpolator
        except SolverAPINotFound:
            pass

        try:
            from pysmt.solvers.dynmsat import MSATLibLoader
            MSATLibLoader("optimathsat")
            from pysmt.optimization.optimsat import OptiMSATInterpolator
            self._all_interpolators['optimsat'] = OptiMSATInterpolator
        except SolverAPINotFound:
            pass

    def _get_available_optimizers(self):
        self._all_optimizers = {}

        try:
            from pysmt.optimization.z3 import Z3NativeOptimizer, Z3SUAOptimizer, \
                Z3IncrementalOptimizer
            self._all_optimizers['z3'] = Z3NativeOptimizer
            self._all_optimizers['z3_sua'] = Z3SUAOptimizer
            self._all_optimizers['z3_incr'] = Z3IncrementalOptimizer
        except SolverAPINotFound:
            pass

        try:
            from pysmt.solvers.dynmsat import MSATLibLoader
            MSATLibLoader("mathsat")
            from pysmt.optimization.msat import MSatSUAOptimizer, MSatIncrementalOptimizer
            self._all_optimizers['msat_sua'] = MSatSUAOptimizer
            self._all_optimizers['msat_incr'] = MSatIncrementalOptimizer
        except SolverAPINotFound:
            pass

        try:
            from pysmt.solvers.dynmsat import MSATLibLoader
            MSATLibLoader("optimathsat")
            from pysmt.optimization.optimsat import OptiMSATSolver, \
                OptiMSATSUAOptimizer, OptiMSATIncrementalOptimizer
            self._all_optimizers['optimsat'] = OptiMSATSolver
            self._all_optimizers['optimsat_sua'] = OptiMSATSUAOptimizer
            self._all_optimizers['optimsat_incr'] = OptiMSATIncrementalOptimizer
        except SolverAPINotFound:
            pass
        except SolverAPINotFound:
            pass

        try:
            from pysmt.optimization.yices import YicesSUAOptimizer, YicesIncrementalOptimizer
            self._all_optimizers['yices_sua'] = YicesSUAOptimizer
            self._all_optimizers['yices_incr'] = YicesIncrementalOptimizer
        except SolverAPINotFound:
            pass

    def set_preference_list(self, solver_type, preference_list):
        """Defines the order in which to pick the solvers."""
        assert solver_type in SOLVER_TYPES
        assert preference_list is not None
        assert len(preference_list) > 0
        self.preferences[solver_type] = preference_list


    def set_solver_preference_list(self, preference_list):
        """Defines the order in which to pick the solvers.

        The list is not required to contain all the solvers. It is
        possible to define a subsets of the solvers, or even just
        one. The impact of this, is that the solver will never be
        selected automatically. Note, however, that the solver can
        still be selected by calling it by name.
        """
        self.set_preference_list('Solver', preference_list)

    def set_qelim_preference_list(self, preference_list):
        """Defines the order in which to pick the solvers."""
        self.set_preference_list('Quantifier Eliminator', preference_list)

    def set_interpolation_preference_list(self, preference_list):
        """Defines the order in which to pick the solvers."""
        self.set_preference_list('Interpolator', preference_list)

    def set_optimizer_preference_list(self, preference_list):
        """Defines the order in which to pick the optimizers."""
        self.set_preference_list('Optimizer', preference_list)


    def set_optimizer_preference_list(self, preference_list):
        """Defines the order in which to pick the optimizers."""
        assert preference_list is not None
        assert len(preference_list) > 0
        self.optimizer_preference_list = preference_list


    def set_optimizer_preference_list(self, preference_list):
        """Defines the order in which to pick the optimizers."""
        self.set_preference_list('Optimizer', preference_list)


    def _filter_solvers(self, solver_list, logic=None):
        """
        Returns a dict <solver_name, solver_class> including all and only
        the solvers directly or indirectly supporting the given logic.
        A solver supports a logic if either the given logic is
        declared in the LOGICS class field or if a logic subsuming the
        given logic is declared in the LOGICS class field.

        If logic is None, the map will contain all the known solvers
        """
        res = {}
        if logic is not None:
            for s, v in solver_list.items():
                for l in v.LOGICS:
                    if logic <= l:
                        res[s] = v
                        break
            return res
        else:
            solvers = solver_list

        return solvers


    def all_solvers(self, logic=None):
        """
        Returns a dict <solver_name, solver_class> including all and only
        the solvers directly or indirectly supporting the given logic.
        A solver supports a logic if either the given logic is
        declared in the LOGICS class field or if a logic subsuming the
        given logic is declared in the LOGICS class field.

        If logic is None, the map will contain all the known solvers
        """
        return self._filter_solvers(self._all_solvers, logic=logic)


    def has_solvers(self, logic=None):
        """
        Returns true if self.all_solvers(logic) is non-empty
        """
        return len(self.all_solvers(logic=logic)) > 0


    def all_quantifier_eliminators(self, logic=None):
        """Returns a dict <qelim_name, qelim_class> including all and only the
        quantifier eliminators directly or indirectly supporting the
        given logic.  A qelim supports a logic if either the given
        logic is declared in the LOGICS class field or if a logic
        subsuming the given logic is declared in the LOGICS class
        field.

        If logic is None, the map will contain all the known
        quantifier eliminators
        """
        return self._filter_solvers(self._all_qelims, logic=logic)


    def all_unsat_core_solvers(self, logic=None):
        """
        Returns a dict <solver_name, solver_class> including all and only
        the solvers supporting unsat core extraction and directly or
        indirectly supporting the given logic.  A solver supports a
        logic if either the given logic is declared in the LOGICS
        class field or if a logic subsuming the given logic is
        declared in the LOGICS class field.

        If logic is None, the map will contain all the known solvers
        """
        return self._filter_solvers(self._all_unsat_core_solvers, logic=logic)

    def all_interpolators(self, logic=None):
        """
        Returns a dict <solver_name, solver_class> including all and only
        the solvers supporting interpolation and directly or
        indirectly supporting the given logic.  A solver supports a
        logic if either the given logic is declared in the LOGICS
        class field or if a logic subsuming the given logic is
        declared in the LOGICS class field.

        If logic is None, the map will contain all the known solvers
        """
        return self._filter_solvers(self._all_interpolators, logic=logic)

    def all_optimizers(self, logic=None):
        """
        Returns a dict <solver_name, solver_class> including all and only
        the solvers supporting optimization and directly or
        indirectly supporting the given logic.  A solver supports a
        logic if either the given logic is declared in the LOGICS
        class field or if a logic subsuming the given logic is
        declared in the LOGICS class field.

        If logic is None, the map will contain all the known solvers
        """
        return self._filter_solvers(self._all_optimizers, logic=logic)

    ##
    ## Wrappers: These functions are exported in shortcuts
    ##
    def Solver(self, name=None, logic=None, **options):
        return self.get_solver(name=name,
                               logic=logic,
                               **options)

    def UnsatCoreSolver(self, name=None, logic=None,
                        unsat_cores_mode="all", **options):
        return self.get_unsat_core_solver(name=name,
                                          logic=logic,
                                          unsat_cores_mode=unsat_cores_mode,
                                          **options)

    def QuantifierEliminator(self, name=None, logic=None):
        return self.get_quantifier_eliminator(name=name, logic=logic)

    def Interpolator(self, name=None, logic=None):
        return self.get_interpolator(name=name, logic=logic)

    def Optimizer(self, name=None, logic=None):
        return self.get_optimizer(name=name, logic=logic)

    def is_sat(self, formula, solver_name=None, logic=None, portfolio=None):
        if logic is None or logic == AUTO_LOGIC:
            logic = get_logic(formula, self.environment)
        if portfolio is not None:
            solver = Portfolio(solvers_set=portfolio,
                               environment=self.environment,
                               logic=logic,
                               generate_models=False, incremental=False)
        else:
            solver = self.Solver(name=solver_name, logic=logic,
                                 generate_models=False, incremental=False)
        with solver:
            return solver.is_sat(formula)

    def get_model(self, formula, solver_name=None, logic=None):
        if logic is None or logic == AUTO_LOGIC:
            logic = get_logic(formula, self.environment)
        with self.Solver(name=solver_name, logic=logic,
                         generate_models=True,
                         incremental=False) as solver:
            solver.add_assertion(formula)
            if solver.solve():
                return solver.get_model()
            return None

    def get_implicant(self, formula, solver_name=None,
                      logic=None):
        mgr = self.environment.formula_manager
        if logic is None or logic == AUTO_LOGIC:
            logic = get_logic(formula, self.environment)

        with self.Solver(name=solver_name, logic=logic) \
             as solver:
            solver.add_assertion(formula)
            check = solver.solve()
            if not check:
                return None
            else:
                model = solver.get_model()
                atoms = formula.get_atoms()
                res = []
                for a in atoms:
                    fv = a.get_free_variables()
                    if any(v in model for v in fv):
                        if solver.get_value(a).is_true():
                            res.append(a)
                        else:
                            assert solver.get_value(a).is_false()
                            res.append(mgr.Not(a))
                return mgr.And(res)

    def get_unsat_core(self, clauses, solver_name=None, logic=None):
        if logic is None or logic == AUTO_LOGIC:
            logic = get_logic(self.environment.formula_manager.And(clauses),
                              self.environment)

        with self.UnsatCoreSolver(name=solver_name, logic=logic) \
             as solver:
            for c in clauses:
                solver.add_assertion(c)
            check = solver.solve()
            if check:
                return None

            return solver.get_unsat_core()

    def is_valid(self, formula, solver_name=None, logic=None, portfolio=None):
        if logic is None or logic == AUTO_LOGIC:
            logic = get_logic(formula, self.environment)
        if portfolio is not None:
            solver = Portfolio(solvers_set=portfolio,
                               environment=self.environment,
                               logic=logic,
                               generate_models=False, incremental=False)
        else:
            solver = self.Solver(name=solver_name, logic=logic,
                                 generate_models=False, incremental=False)
        with solver:
            return solver.is_valid(formula)

    def is_unsat(self, formula, solver_name=None, logic=None, portfolio=None):
        if logic is None or logic == AUTO_LOGIC:
            logic = get_logic(formula, self.environment)
        if portfolio is not None:
            solver = Portfolio(solvers_set=portfolio,
                               environment=self.environment,
                               logic=logic,
                               generate_models=False, incremental=False)
        else:
            solver = self.Solver(name=solver_name, logic=logic,
                                 generate_models=False, incremental=False)
        with solver:
            return solver.is_unsat(formula)

    def qelim(self, formula, solver_name=None, logic=None):
        if logic is None or logic == AUTO_LOGIC:
            logic = get_logic(formula, self.environment)

        with self.QuantifierEliminator(name=solver_name, logic=logic) as qe:
            return qe.eliminate_quantifiers(formula)


    def binary_interpolant(self, formula_a, formula_b,
                           solver_name=None, logic=None):
        if logic is None or logic == AUTO_LOGIC:
            _And = self.environment.formula_manager.And
            logic = get_logic(_And(formula_a, formula_b))

        with self.Interpolator(name=solver_name, logic=logic) as itp:
            return itp.binary_interpolant(formula_a, formula_b)


    def sequence_interpolant(self, formulas, solver_name=None, logic=None):
        if logic is None or logic == AUTO_LOGIC:
            _And = self.environment.formula_manager.And
            logic = get_logic(_And(formulas))

        with self.Interpolator(name=solver_name, logic=logic) as itp:
            return itp.sequence_interpolant(formulas)


    @property
    def default_logic(self):
        return self._default_logic

    @default_logic.setter
    def default_logic(self, value):
        self._default_logic = value

    @property
    def default_qe_logic(self):
        return self._default_qe_logic

    @default_qe_logic.setter
    def default_qe_logic(self, value):
        self._default_qe_logic = value

# EOC Factory

# Check if we have a restriction on which solvers to make available in
# the current System Environment
#
# If PYSMT_SOLVER is "all" or unset, keep the Default preference list
#
# If PYSMT_SOLVER is "None" (literal None), the preference list will be empty
#
# Otherwise PYSMT_SOLVER is treated as  a comma-separated list: e.g.
#   "msat, z3, cvc5"
#
import os
ENV_SOLVER_LIST = os.environ.get("PYSMT_SOLVER")
if ENV_SOLVER_LIST is not None:
    if ENV_SOLVER_LIST.lower() == "all":
        ENV_SOLVER_LIST = None
    elif ENV_SOLVER_LIST.lower() == "none":
        ENV_SOLVER_LIST = []
    else:
        # E.g. "msat, z3"
        ENV_SOLVER_LIST = [s.strip() \
                           for s in ENV_SOLVER_LIST.lower().split(",")]<|MERGE_RESOLUTION|>--- conflicted
+++ resolved
@@ -37,13 +37,12 @@
                                  SelfSubstitutionQuantifierEliminator)
 from pysmt.solvers.portfolio import Portfolio
 
-<<<<<<< HEAD
 SOLVER_TYPES = ['Solver', 'Solver supporting Unsat Cores',
                 'Quantifier Eliminator', 'Interpolator', 'Optimizer']
-DEFAULT_PREFERENCES = {'Solver': ['msat', 'optimsat', 'z3', 'cvc4', 'yices', 'btor',
-                                  'picosat', 'bdd'],
-                       'Solver supporting Unsat Cores': ['optimsat', 'msat', 'z3', 'cvc4',
-                                                         'yices', 'btor', 'picosat', 'bdd'],
+DEFAULT_PREFERENCES = {'Solver': ['msat', 'optimsat', 'z3', 'cvc5', 'yices', 'btor',
+                                  'picosat', 'bdd', 'cvc4'],
+                       'Solver supporting Unsat Cores': ['optimsat', 'msat', 'z3', 'cvc5',
+                                                         'yices', 'btor', 'picosat', 'bdd', 'cvc4'],
                        'Quantifier Eliminator': ['z3', 'msat_fm', 'msat_lw',
                                                  'optimsat_fm', 'optimsat_lw',
                                                  'bdd', 'shannon', 'selfsub'],
@@ -52,13 +51,6 @@
                                      'msat_sua', 'optimsat_sua', 'yices_sua', 'z3_sua'
                                     ],
                        'Interpolator': ['msat', 'optimsat', 'z3']}
-=======
-DEFAULT_SOLVER_PREFERENCE_LIST = ['msat', 'z3', 'cvc5', 'yices', 'btor',
-                                  'picosat', 'bdd', 'cvc4']
-DEFAULT_QELIM_PREFERENCE_LIST = ['z3', 'msat_fm', 'msat_lw', 'bdd',
-                                 'shannon', 'selfsub']
-DEFAULT_INTERPOLATION_PREFERENCE_LIST = ['msat']
->>>>>>> d11b296f
 DEFAULT_LOGIC = QF_UFLIRA
 DEFAULT_QE_LOGIC = LRA
 DEFAULT_INTERPOLATION_LOGIC = QF_UFLRA
@@ -251,24 +243,21 @@
             pass
 
         try:
-<<<<<<< HEAD
             from pysmt.solvers.dynmsat import MSATLibLoader
             MSATLibLoader("optimathsat")
             from pysmt.optimization.optimsat import OptiMSATSolver
             installed_solvers['optimsat'] = OptiMSATSolver
-=======
+        except SolverAPINotFound:
+            pass
+
+        try:
             from pysmt.solvers.cvcfive import CVC5Solver
             installed_solvers['cvc5'] = CVC5Solver
->>>>>>> d11b296f
-        except SolverAPINotFound:
-            pass
-
-        try:
-<<<<<<< HEAD
-            from pysmt.solvers.cvc4 import CVC4Solver
-=======
+        except SolverAPINotFound:
+            pass
+
+        try:
             from pysmt.solvers.cvcfour import CVC4Solver
->>>>>>> d11b296f
             installed_solvers['cvc4'] = CVC4Solver
         except SolverAPINotFound:
             pass

#
# This file is part of pySMT.
#
#   Copyright 2014 Andrea Micheli and Marco Gario
#
#   Licensed under the Apache License, Version 2.0 (the "License");
#   you may not use this file except in compliance with the License.
#   You may obtain a copy of the License at
#
#       http://www.apache.org/licenses/LICENSE-2.0
#
#   Unless required by applicable law or agreed to in writing, software
#   distributed under the License is distributed on an "AS IS" BASIS,
#   WITHOUT WARRANTIES OR CONDITIONS OF ANY KIND, either express or implied.
#   See the License for the specific language governing permissions and
#   limitations under the License.
#
import pysmt

import pysmt.walkers
from pysmt.walkers.generic import handles
import pysmt.operators as op
from pysmt.exceptions import PysmtTypeError, PysmtValueError
from pysmt.fnode import FNode
from typing import Any, Dict, List, Optional, Union



class FunctionInterpretation:
    """This class represents the interpretation of an uninterpreted
    function symbol and is intended to be used in substitutions.

    For example, let `phi` be the formula `phi = Equals(Function(f,
    [Int(2), Int(3)]), a)` where `a` is a Symbol of type INT and `f`
    is an uninterpreted function with two INT parameters that returns
    INT. A possible interpretation for `f` could be `f(x, y) = x + y`
    and a model for `a` could be `5`.

    To represent a model in pysmt we simply use a dict from symbols to
    constant values, but for interpretations we need a map from
    symbols to instances of FunctionInterpretation. Each instance of
    FunctionInterpretation represents the interpretation of a
    function.

    A FunctionInterpretation is represented as a list of symbols, each
    having the type corresponding to the parameter types of the
    function to be interpreted, plus a function body that is an
    expression that can only depend on the formal parameters. So to
    represent the interpretation `f(x, y) = x + y` we construct the
    instance as follows:

    ```
    x, y = Symbol('x', INT), Symbol('y', INT)
    FunctionInterpretation([x, y], Plus(x, y))
    ```
    """

    def __init__(self, formal_params: List[FNode], function_body: FNode, allow_free_vars: bool=False) -> None:
        """Constructor, taking in input the list of formal parameters and the
        function body.

        The parameter `allow_free_vars` is used to skip the check that
        the function body has no free variables other than formal
        parameter and is used in the SmtLib model-validation utility
        because functions with uninterpreted return value return
        special symbols (e.g. @val1) in SmtLib.
        """
        if any(not x.is_symbol() or not x.is_term() for x in formal_params):
            raise PysmtValueError('Formal parameters of a function '
                                  'interpretation must be non-function symbols')
        if not allow_free_vars and \
           not function_body.get_free_variables().issubset(set(formal_params)):
            raise PysmtValueError('the body of a function interpretation cannot'
                                  ' contain free variables other than formal '
                                  'parameters')
        self.formal_params = list(formal_params)
        self.function_body = function_body


    def interpret(self, env: "pysmt.environment.Environment", actual_params: List[FNode]) -> FNode:
        """Given a set of actual parameter, returns the 'value' of the
        function by substituting formal parameters with their actual
        values.
        """
        if len(actual_params) !=  len(self.formal_params):
            raise ValueError('The number of actual parameters does not match '
                             'with the number of formal parameters')
        subs = dict(zip(self.formal_params, actual_params))
        SubsClass = type(env.substituter)
        return SubsClass(env).substitute(self.function_body, subs)



class Substituter(pysmt.walkers.IdentityDagWalker):
    """Performs substitution of a set of terms within a formula.

    Let f be a formula ans subs be a map from formula to formula.
    Substitution returns a formula f' in which all occurrences of the
    keys of the map have been replaced by their value.

    There are a few considerations to take into account:
      - In which order to apply the substitution
      - How to deal with quantified subformulas

    The order in which we apply the substitutions gives raise to two
    different approaches: Most General Substitution and Most Specific
    Substitution. Lets consider the example:

      f = (a & b)
      subs = {a -> c, (c & b) -> d, (a & b) -> c}

    With the Most General Substitution (MGS) we obtain:
      f' = c
    with the Most Specific Substitution (MSS) we obtain:
      f' = d

    The default behavior before version 0.5 was MSS. However, this
    leads to unexpected results when dealing with literals, i.e.,
    substitutions in which both x and Not(x) appear, do not work as
    expected.  In case of doubt, it is recommended to issue two
    separate calls to the substitution procedure.
    """
    def __init__(self, env: "pysmt.environment.Environment") -> None:
        pysmt.walkers.IdentityDagWalker.__init__(self, env=env, invalidate_memoization=True)
        self.manager = self.env.formula_manager
        if self.__class__ == Substituter:
            raise NotImplementedError(
                "Cannot instantiate abstract Substituter class directly. "
                "Use MSSubstituter or MGSubstituter instead.")

    def _get_key(self, formula: FNode, **kwargs) -> FNode:
        return formula

    def _push_with_children_to_stack(self, formula: FNode, **kwargs) -> None:
        """Add children to the stack."""

        # Deal with quantifiers
        if formula.is_quantifier():
            # 1. We create a new substitution in which we remove the
            #    bound variables from the substitution map
            substitutions = kwargs["substitutions"]
            new_subs = {}
            for k,v in substitutions.items():
                # If at least one bound variable is in the cone of k,
                # we do not consider this substitution in the body of
                # the quantifier.
                if all(m not in formula.quantifier_vars()
                       for m in k.get_free_variables()):
                    new_subs[k] = v

            # 2. We apply the substitution on the quantifier body with
            #    the new 'reduced' map
            sub = self.__class__(self.env)
            res_formula = sub.substitute(formula.arg(0), new_subs)

            # 3. We invoke the relevant function (walk_exists or
            #    walk_forall) to compute the substitution
            fun = self.functions[formula.node_type()]
            res = fun(formula, args=[res_formula], **kwargs)

            # 4. We memoize the result
            key = self._get_key(formula, **kwargs)
            self.memoization[key] = res
        else:
            pysmt.walkers.IdentityDagWalker._push_with_children_to_stack(self,
                                                                         formula,
                                                                         **kwargs)

    def substitute(self, formula: FNode, subs: Optional[Dict[FNode, FNode]]=None, interpretations: Optional[Dict[FNode, FunctionInterpretation]]=None) -> FNode:
        """Replaces any subformula in formula with the definition in subs (if
        any) and interprets function symbols with the interpretations
        in `interpretations`

        For example, let `phi` be the formula `phi = Equals(Function(f,
        [Int(2), Int(3)]), Plus(a, Int(1)))` where `a` is a Symbol of type INT and `f`
        is an uninterpreted function with two INT parameters that returns
        INT.

        Examples:

        - Basic substitution:
        `self.substitute(phi, {a: Int(5)})`
        will give `Equals(Function(f, [Int(2), Int(3)]), Plus(Int(5), Int(1)))`

        - Interpretation:
        ```
        x, y = Symbol('x', INT), Symbol('y', INT)
        i = FunctionInterpretation([x, y], Plus(x, y))
        self.substitute(phi, interpretations={f:i})
        ```
        will give `Equals(Int(5), Plus(a, Int(1)))`

        - Term substitution
        `self.substitute(phi, {Plus(a, Int(1)): Int(5)})`
        will give `Equals(Function(f, [Int(2), Int(3)]), Int(6))`
        """

        # Check that formula is a term
        if not formula.is_term():
            raise PysmtTypeError("substitute() can only be used on terms.")

        if subs is None:
            subs = {}
        if interpretations is None:
            interpretations = {}

        for i, (k, v) in enumerate(subs.items()):
            # Check that substitutions are terms
            if not k.is_term():
                raise PysmtTypeError(
                    "Only terms should be provided as substitutions." +
                    " Non-term '%s' found." % k)
            if not v.is_term():
                raise PysmtTypeError(
                    "Only terms should be provided as substitutions." +
                    " Non-term '%s' found." % v)
            # Check that substitutions belong to the current formula manager
            if k not in self.manager:
                raise PysmtTypeError(
                    "Key %d does not belong to the Formula Manager." % i)
            if v not in self.manager:
                raise PysmtTypeError(
                    "Value %d does not belong to the Formula Manager." % i)

        for i, (k, v) in enumerate(interpretations.items()):
            # Check that interpretations are terms
            if not k.is_symbol() or k.is_term():
                raise PysmtTypeError(
                    "Only function symbols should be provided as interpretation"
                    " keys. Non-function '%s' found." % k)
            if not isinstance(v, FunctionInterpretation):
                raise PysmtTypeError(
                    "Only FunctionInterpretation objects should be provided as "
                    "interpretation values. Object '%s' of type %s "
                    "found." % (v, type(v)))
            # Check that interpretations belong to the current formula manager
            if k not in self.manager:
                raise PysmtTypeError(
                    "Key %d does not belong to the Formula Manager." % i)

        res = self.walk(formula, substitutions=subs,
                        interpretations=interpretations)
        return res

    def walk_function(self, formula: FNode, args: List[FNode], **kwargs) -> FNode:
        f = formula.function_name()
        interpretations = kwargs['interpretations']
        if f in interpretations:
            res = interpretations[f].interpret(self.env, args)
        else:
            res = pysmt.walkers.IdentityDagWalker.super(self, formula,
                                                        args=args, **kwargs)
        return res


class MGSubstituter(Substituter):
    """Performs Most Generic Substitution.

    This is the default behavior since version 0.5
    """
    def __init__(self, env: "pysmt.environment.Environment") -> None:
        Substituter.__init__(self, env=env)

<<<<<<< HEAD
    @handles(set(op.ALL_TYPES) - op.QUANTIFIERS - {op.FUNCTION})
    def walk_identity_or_replace(self, formula: FNode, args: List[Union[Any, FNode]], **kwargs) -> FNode:
=======
    @handles(set(op.ALL_TYPES) - op.QUANTIFIERS)
    def walk_identity_or_replace(self, formula, args, **kwargs):
>>>>>>> bb260234
        """
        If the formula appears in the substitution, return the substitution.
        Otherwise, rebuild the formula by calling the IdentityWalker.
        """
        substitutions = kwargs['substitutions']
        res = substitutions.get(formula, None)
        if res is None:
            res = Substituter.super(self, formula, args=args, **kwargs)
        return res

    def walk_forall(self, formula: FNode, args: List[FNode], **kwargs) -> FNode:
        substitutions = kwargs['substitutions']
        res = substitutions.get(formula, None)
        if res is None:
            qvars = [pysmt.walkers.IdentityDagWalker.walk_symbol(self, v, args, **kwargs)
                     for v in formula.quantifier_vars()]
            res = self.mgr.ForAll(qvars, args[0])
        return res

    def walk_exists(self, formula: FNode, args: List[FNode], **kwargs) -> FNode:
        substitutions = kwargs['substitutions']
        res = substitutions.get(formula, None)
        if res is None:
            qvars = [pysmt.walkers.IdentityDagWalker.walk_symbol(self, v, args, **kwargs)
                     for v in formula.quantifier_vars()]
            res = self.mgr.Exists(qvars, args[0])
        return res


# EOC MGSubstituter


class MSSubstituter(Substituter):
    """Performs Most Specific Substitution.

    This was the default behavior before version 0.5
    """

    def __init__(self, env):
        Substituter.__init__(self, env=env)

    def substitute(self, formula, subs):
        return Substituter.substitute(self, formula, subs)

    def _substitute(self, formula, substitutions):
        """Returns the substitution for formula, if one is defined, otherwise
        returns the formula unchanged.

        This is an helper function, to simplify the implementation of
        the walk_* functions.
        """
        return substitutions.get(formula, formula)

    @handles(set(op.ALL_TYPES) - op.QUANTIFIERS)
    def walk_replace(self, formula, args, **kwargs):
        new_f =  Substituter.super(self, formula, args=args, **kwargs)
        return self._substitute(new_f, kwargs['substitutions'])

    def walk_forall(self, formula, args, **kwargs):
        substitutions = kwargs['substitutions']
        qvars = [pysmt.walkers.IdentityDagWalker.walk_symbol(self, v, args, **kwargs)
                 for v in formula.quantifier_vars()]
        new_f = self.mgr.ForAll(qvars, args[0])
        return self._substitute(new_f, substitutions)

    def walk_exists(self, formula, args, **kwargs):
        substitutions = kwargs['substitutions']
        qvars = [pysmt.walkers.IdentityDagWalker.walk_symbol(self, v, args, **kwargs)
                 for v in formula.quantifier_vars()]
        new_f = self.mgr.Exists(qvars, args[0])
        return self._substitute(new_f, substitutions)

# EOC MSSSubstituter<|MERGE_RESOLUTION|>--- conflicted
+++ resolved
@@ -261,13 +261,8 @@
     def __init__(self, env: "pysmt.environment.Environment") -> None:
         Substituter.__init__(self, env=env)
 
-<<<<<<< HEAD
-    @handles(set(op.ALL_TYPES) - op.QUANTIFIERS - {op.FUNCTION})
+    @handles(set(op.ALL_TYPES) - op.QUANTIFIERS)
     def walk_identity_or_replace(self, formula: FNode, args: List[Union[Any, FNode]], **kwargs) -> FNode:
-=======
-    @handles(set(op.ALL_TYPES) - op.QUANTIFIERS)
-    def walk_identity_or_replace(self, formula, args, **kwargs):
->>>>>>> bb260234
         """
         If the formula appears in the substitution, return the substitution.
         Otherwise, rebuild the formula by calling the IdentityWalker.

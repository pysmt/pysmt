--- conflicted
+++ resolved
@@ -214,13 +214,11 @@
     def test_model_yices(self):
         self.do_model("yices")
 
-<<<<<<< HEAD
     @skipIfSolverNotAvailable("picosat")
     def test_model_picosat(self):
         self.do_model("picosat")
 
-=======
->>>>>>> 5f6c41c8
+
     @skipIfSolverNotAvailable("z3")
     def test_examples_z3(self):
         for (f, validity, satisfiability, _) in get_example_formulae():

--- conflicted
+++ resolved
@@ -79,11 +79,7 @@
                 if sname in ["bdd", "picosat", "btor"]:
                     with self.assertRaises(ConvertExpressionError):
                         s.is_sat(f)
-<<<<<<< HEAD
                 elif sname in ["yices", "cvc4", "msat", "optimsat"]:
-=======
-                elif sname in ["yices", "msat", "cvc4"]:
->>>>>>> d11b296f
                     with self.assertRaises(NonLinearError):
                         s.is_sat(f)
                 elif sname in ["cvc5"]:

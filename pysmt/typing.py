--- conflicted
+++ resolved
@@ -386,44 +386,6 @@
     def __call__(self, *args):
         return self.definition(*args)
 
-<<<<<<< HEAD
-=======
-#
-# Constructors
-#
-class StringType(PySMTType):
-    def __init__(self):
-        PySMTType.__init__(self, type_id = 6)
-
-    def is_string_type(self):
-        return True
-
-    def as_smtlib(self, funstyle=True):
-        if funstyle:
-            return "() String"
-        else:
-            return "String"
-
-    def __str__(self):
-        return "String"
->>>>>>> f830f27e
-
-
-class RegexType(PySMTType):
-    def __init__(self):
-        PySMTType.__init__(self, type_id = 7)
-
-    def is_regex_type(self):
-        return True
-
-    def as_smtlib(self, funstyle=True):
-        if funstyle:
-            return "() RegLan"
-        else:
-            return "RegLan"
-
-    def __str__(self):
-        return "RegLan"
 
 #
 # Singletons for the basic types
@@ -480,7 +442,7 @@
 
     def STRING(self):
         return self._string
-    
+
     def REGEX(self):
         return self._regex
 

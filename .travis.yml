--- conflicted
+++ resolved
@@ -5,20 +5,6 @@
 cache:
   apt: true
   directories:
-<<<<<<< HEAD
-  - ${TRAVIS_BUILD_DIR}/.smt_solvers/z3_bin
-  - ${TRAVIS_BUILD_DIR}/.smt_solvers/z3
-  - ${TRAVIS_BUILD_DIR}/.smt_solvers/CVC4_bin
-  - ${TRAVIS_BUILD_DIR}/.smt_solvers/picosat-960
-  - ${TRAVIS_BUILD_DIR}/.smt_solvers/repycudd-4861f4df8abc2ca205a6a09b30fdc8cfd29f6ebb
-  - ${TRAVIS_BUILD_DIR}/.smt_solvers/boolector-2.1.1-with-lingeling-b85
-  - ${TRAVIS_BUILD_DIR}/.smt_solvers/pyices-aa0b91c39aa00c19c2160e83aad822dc468ce328
-  - ${TRAVIS_BUILD_DIR}/.smt_solvers/yices-2.3.0
-  - ${TRAVIS_BUILD_DIR}/.smt_solvers/yices_bin
-  - ${TRAVIS_BUILD_DIR}/.smt_solvers/mathsat-5.3.8-linux-x86_64
-  - ${HOME}/.local/lib/python${TRAVIS_PYTHON_VERSION}/site-packages
-  - $HOME/.cache/pip
-=======
   - ${HOME}/.smt_solvers/btor
   - ${HOME}/.cache/pip
   - ${HOME}/python_bindings/all
@@ -29,7 +15,6 @@
   - ${HOME}/python_bindings/bdd
   - ${HOME}/python_bindings/picosat
   - ${HOME}/python_bindings/btor
->>>>>>> 9fab79a9
 
 addons:
   apt:
@@ -82,65 +67,6 @@
       env: PYSMT_SOLVER="z3_wrap"
 
   exclude:
-<<<<<<< HEAD
-    # - python: 3.4
-    #   env: PYSMT_SOLVER="z3"
-    # - python: 3.4
-    #   env: PYSMT_SOLVER="cvc4"
-    # - python: 3.4
-    #   env: PYSMT_SOLVER="yices"
-    # - python: 3.4
-    #   env: PYSMT_SOLVER="cudd"
-    # - python: 3.4
-    #   env: PYSMT_SOLVER="all"
-
-    # - python: pypy
-    #   env: PYSMT_SOLVER="msat"
-    # - python: pypy
-    #   env: PYSMT_SOLVER="z3"
-    # - python: pypy
-    #   env: PYSMT_SOLVER="cvc4"
-    # - python: pypy
-    #   env: PYSMT_SOLVER="yices"
-    # - python: pypy
-    #   env: PYSMT_SOLVER="cudd"
-    # - python: pypy
-    #   env: PYSMT_SOLVER="picosat"
-    # - python: pypy
-    #   env: PYSMT_SOLVER="btor"
-    # - python: pypy
-    #   env: PYSMT_SOLVER="all"
-
-    # - python: pypy3
-    #   env: PYSMT_SOLVER="msat"
-    # - python: pypy3
-    #   env: PYSMT_SOLVER="z3"
-    # - python: pypy3
-    #   env: PYSMT_SOLVER="cvc4"
-    # - python: pypy3
-    #   env: PYSMT_SOLVER="yices"
-    # - python: pypy3
-    #   env: PYSMT_SOLVER="cudd"
-    # - python: pypy3
-    #   env: PYSMT_SOLVER="picosat"
-    # - python: pypy3
-    #   env: PYSMT_SOLVER="btor"
-    # - python: pypy3
-    #   env: PYSMT_SOLVER="all"
-
-    # - python: 2.6
-    #   env: PYSMT_SOLVER="z3"
-    # - python: 2.6
-    #   env: PYSMT_SOLVER="cvc4"
-    # - python: 2.6
-    #   env: PYSMT_SOLVER="yices"
-    # - python: 2.6
-    #   env: PYSMT_SOLVER="cudd"
-    # - python: 2.6
-    #   env: PYSMT_SOLVER="picosat"
-    # Btor uses the sysconfig module that is not present in Python 2.6
-    - python: 2.6
-=======
     - python: 3.4
       env: PYSMT_SOLVER="cvc4"
     - python: 3.4
@@ -180,21 +106,13 @@
     - python: pypy3
       env: PYSMT_SOLVER="picosat"
     - python: pypy3
->>>>>>> 9fab79a9
       env: PYSMT_SOLVER="btor"
     - python: 2.6
       env: PYSMT_SOLVER="all"
 
 install:
-<<<<<<< HEAD
-  - pip install six
-  - if [ ${TRAVIS_PYTHON_VERSION} == "2.6" ]; then pip install unittest2; fi
-  - source ./travis.sh
-=======
   # This is for btor that fails to find the python 3 library to link
   - "export LIBRARY_PATH=${LIBRARY_PATH}:/opt/python/3.4.2/lib"
->>>>>>> 9fab79a9
-
   - "pip install six"
   - if [ "${PYSMT_SOLVER}" == "all" ] || [ "${PYSMT_SOLVER}" == "btor" ]; then pip install cython; fi
   - "export BINDINGS_FOLDER=${HOME}/python_bindings/${PYSMT_SOLVER}"
